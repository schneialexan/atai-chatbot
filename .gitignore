--- conflicted
+++ resolved
@@ -215,18 +215,13 @@
 # Streamlit
 .streamlit/secrets.toml
 
-<<<<<<< HEAD
-# dont push the dataset (13gb+)
+# Model files
+models/
+
+# Datasets
 evidence/
 dataset/*
 !dataset/*.py
-=======
-# Model files
-models/
-
-# Datasets
-dataset/
->>>>>>> 8c855c00
 GEMINI.md
 .geminiignore
 *.pdf
